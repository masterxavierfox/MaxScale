--- conflicted
+++ resolved
@@ -61,11 +61,7 @@
         if ((rval = calloc(1, sizeof(USERS))) == NULL)
 		return NULL;
 
-<<<<<<< HEAD
-	if ((rval->data = hashtable_alloc(USERS_HASHTABLE_SIZE, user_hash, strcmp)) == NULL)
-=======
 	if ((rval->data = hashtable_alloc(USERS_HASHTABLE_DEFAULT_SIZE, user_hash, strcmp)) == NULL)
->>>>>>> 78799e50
 	{
 		free(rval);
 		return NULL;
