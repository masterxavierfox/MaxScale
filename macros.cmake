--- conflicted
+++ resolved
@@ -53,11 +53,7 @@
 
   # Build RabbitMQ components
   set(BUILD_RABBITMQ FALSE CACHE BOOL "Build RabbitMQ components")
-<<<<<<< HEAD
-  
-=======
-
->>>>>>> aa4932bf
+  
   # Build the binlog router
   set(BUILD_BINLOG TRUE CACHE BOOL "Build binlog router")
 
